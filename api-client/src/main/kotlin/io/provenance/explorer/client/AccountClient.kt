--- conflicted
+++ resolved
@@ -16,11 +16,7 @@
 import io.provenance.explorer.model.base.PagedResults
 import io.provenance.explorer.model.base.PeriodInSeconds
 import io.provenance.explorer.model.download.TxHistoryChartData
-<<<<<<< HEAD
-import java.time.LocalDateTime
-=======
 import java.time.LocalDate
->>>>>>> 03df665b
 
 object AccountRoutes {
     const val ACCOUNTS_V2 = "${BaseRoutes.V2_BASE}/accounts"
@@ -84,13 +80,8 @@
     @RequestLine("GET ${AccountRoutes.FEEPAYER_HISTORY}?fromDate={fromDate}&toDate={toDate}&granularity={granularity}")
     fun feepayerHistory(
         @Param("address") address: String,
-<<<<<<< HEAD
-        @Param("fromDate") fromDate: LocalDateTime? = null,
-        @Param("toDate") toDate: LocalDateTime? = null,
-=======
         @Param("fromDate") fromDate: LocalDate? = null,
         @Param("toDate") toDate: LocalDate? = null,
->>>>>>> 03df665b
         @Param("granularity") granularity: DateTruncGranularity? = DateTruncGranularity.DAY
     ): List<TxHistoryChartData>
 
