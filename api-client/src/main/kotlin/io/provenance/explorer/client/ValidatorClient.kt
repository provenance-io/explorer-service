--- conflicted
+++ resolved
@@ -22,11 +22,7 @@
 import io.provenance.explorer.model.ValidatorSummaryAbbrev
 import io.provenance.explorer.model.base.PagedResults
 import io.provenance.explorer.model.base.Timeframe
-<<<<<<< HEAD
-import java.time.LocalDateTime
-=======
 import java.time.LocalDate
->>>>>>> 03df665b
 
 object ValidatorRoutes {
     const val VALIDATOR_V2 = "${BaseRoutes.V2_BASE}/validators"
@@ -98,13 +94,8 @@
     @RequestLine("GET ${ValidatorRoutes.VALIDATOR_MARKET_RATE_PERIOD}?fromDate={fromDate}&toDate={toDate}&dayCount={dayCount}")
     fun validatorMarketRateOverTime(
         @Param("address") address: String,
-<<<<<<< HEAD
-        @Param("fromDate") fromDate: LocalDateTime? = null,
-        @Param("toDate") toDate: LocalDateTime? = null,
-=======
         @Param("fromDate") fromDate: LocalDate? = null,
         @Param("toDate") toDate: LocalDate? = null,
->>>>>>> 03df665b
         @Param("dayCount") dayCount: Int = 14
     ): List<ValidatorMarketRate>
 
