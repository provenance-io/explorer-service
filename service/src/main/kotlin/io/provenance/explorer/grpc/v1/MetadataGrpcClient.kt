--- conflicted
+++ resolved
@@ -9,15 +9,10 @@
 import io.provenance.metadata.v1.ScopeRequest
 import io.provenance.metadata.v1.ScopeSpecificationRequest
 import io.provenance.metadata.v1.ScopesAllRequest
-<<<<<<< HEAD
-=======
-import io.provenance.metadata.v1.QueryParamsRequest as MetadataRequest
-import io.provenance.metadata.v1.ScopesAllResponse
-import io.provenance.metadata.v1.ValueOwnershipRequest
->>>>>>> aece51f3
 import org.springframework.stereotype.Component
 import java.net.URI
 import java.util.concurrent.TimeUnit
+import io.provenance.metadata.v1.QueryParamsRequest as MetadataRequest
 
 @Component
 class MetadataGrpcClient(channelUri: URI) {
@@ -78,13 +73,8 @@
         metadataClient.recordSpecificationsForContractSpecification(
             RecordSpecificationsForContractSpecificationRequest.newBuilder()
                 .setSpecificationId(contractSpec)
-<<<<<<< HEAD
                 .build()
         )
-}
-=======
-                .build())
 
     fun getMetadataParams() = metadataClient.params(MetadataRequest.newBuilder().build())
-}
->>>>>>> aece51f3
+}