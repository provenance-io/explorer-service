package io.provenance.explorer.grpc.v1

import io.grpc.ManagedChannelBuilder
import io.provenance.explorer.config.GrpcLoggingInterceptor
import io.provenance.explorer.grpc.extensions.getPaginationBuilder
import io.provenance.explorer.grpc.extensions.toMarker
import io.provenance.marker.v1.MarkerAccount
import io.provenance.marker.v1.QueryGrpc
import io.provenance.marker.v1.QueryHoldingRequest
import io.provenance.marker.v1.QueryHoldingResponse
import io.provenance.marker.v1.QueryMarkerRequest
import io.provenance.marker.v1.QueryParamsRequest as MarkerRequest
import org.springframework.stereotype.Component
import java.net.URI
import java.util.concurrent.TimeUnit

@Component
class MarkerGrpcClient(channelUri: URI) {

    private val markerClient: QueryGrpc.QueryBlockingStub

    init {
        val channel =
            ManagedChannelBuilder.forAddress(channelUri.host, channelUri.port)
                .also {
                    if (channelUri.scheme == "grpcs") {
                        it.useTransportSecurity()
                    } else {
                        it.usePlaintext()
                    }
                }
                .idleTimeout(60, TimeUnit.SECONDS)
                .keepAliveTime(10, TimeUnit.SECONDS)
                .keepAliveTimeout(10, TimeUnit.SECONDS)
                .intercept(GrpcLoggingInterceptor())
                .build()

        markerClient = QueryGrpc.newBlockingStub(channel)
    }

    fun getMarkerDetail(id: String): MarkerAccount? =
        try {
            markerClient.marker(QueryMarkerRequest.newBuilder().setId(id).build()).marker.toMarker()
        } catch (e: Exception) {
            null
        }

    fun getMarkerHolders(denom: String, offset: Int, count: Int): QueryHoldingResponse =
        try {
            markerClient.holding(
                QueryHoldingRequest.newBuilder()
                    .setId(denom)
                    .setPagination(getPaginationBuilder(offset, count))
                    .build()
            )
        } catch (e: Exception) {
            QueryHoldingResponse.getDefaultInstance()
        }
<<<<<<< HEAD
=======

    fun getMarkerParams() = markerClient.params(MarkerRequest.newBuilder().build())
>>>>>>> aece51f3
}<|MERGE_RESOLUTION|>--- conflicted
+++ resolved
@@ -9,10 +9,10 @@
 import io.provenance.marker.v1.QueryHoldingRequest
 import io.provenance.marker.v1.QueryHoldingResponse
 import io.provenance.marker.v1.QueryMarkerRequest
-import io.provenance.marker.v1.QueryParamsRequest as MarkerRequest
 import org.springframework.stereotype.Component
 import java.net.URI
 import java.util.concurrent.TimeUnit
+import io.provenance.marker.v1.QueryParamsRequest as MarkerRequest
 
 @Component
 class MarkerGrpcClient(channelUri: URI) {
@@ -56,9 +56,6 @@
         } catch (e: Exception) {
             QueryHoldingResponse.getDefaultInstance()
         }
-<<<<<<< HEAD
-=======
 
     fun getMarkerParams() = markerClient.params(MarkerRequest.newBuilder().build())
->>>>>>> aece51f3
 }