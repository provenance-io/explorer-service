--- conflicted
+++ resolved
@@ -1,6 +1,5 @@
 package io.provenance.explorer.grpc.v1
 
-import cosmos.gov.v1beta1.QueryOuterClass
 import io.grpc.ManagedChannelBuilder
 import io.provenance.explorer.config.GrpcLoggingInterceptor
 import io.provenance.explorer.grpc.extensions.getPaginationBuilder
@@ -13,10 +12,10 @@
 import cosmos.bank.v1beta1.QueryOuterClass as BankOuterClass
 import cosmos.distribution.v1beta1.QueryGrpc as DistGrpc
 import cosmos.distribution.v1beta1.QueryOuterClass as DistOuterClass
+import cosmos.mint.v1beta1.QueryGrpc as MintGrpc
+import cosmos.mint.v1beta1.QueryOuterClass as MintOuterClass
 import cosmos.staking.v1beta1.QueryGrpc as StakingGrpc
 import cosmos.staking.v1beta1.QueryOuterClass as StakingOuterClass
-import cosmos.mint.v1beta1.QueryGrpc as MintGrpc
-import cosmos.mint.v1beta1.QueryOuterClass as MintOuterClass
 
 @Component
 class AccountGrpcClient(channelUri: URI) {
@@ -114,16 +113,12 @@
         distClient.delegationTotalRewards(
             DistOuterClass.QueryDelegationTotalRewardsRequest.newBuilder()
                 .setDelegatorAddress(delAddr)
-<<<<<<< HEAD
                 .build()
         )
-=======
-                .build())
 
     fun getBankParams() = bankClient.params(BankOuterClass.QueryParamsRequest.newBuilder().build())
 
     fun getAuthParams() = authClient.params(AuthOuterClass.QueryParamsRequest.newBuilder().build())
 
     fun getMintParams() = mintClient.params(MintOuterClass.QueryParamsRequest.newBuilder().build())
->>>>>>> aece51f3
 }