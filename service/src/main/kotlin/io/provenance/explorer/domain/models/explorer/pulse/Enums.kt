package io.provenance.explorer.domain.models.explorer.pulse

import java.beans.PropertyEditorSupport

enum class MetricTrendType {
    UP,
    DOWN,
    FLAT
}

enum class MetricTrendPeriod {
    DAY,
}

class MetricRangeTypeConverter : PropertyEditorSupport() {
    override fun setAsText(text: String) {
        value = MetricRangeType.entries.find { it.range == text }
    }
}

enum class MetricRangeType(val range: String) {
    DAY("24h"),
    WEEK("1w"),
    MONTH("1m"),
    QUARTER("3m"),
    YEAR("1y")
}

enum class PulseCacheType {
    HASH_MARKET_CAP_METRIC,
    HASH_VOLUME_METRIC,
    HASH_PRICE_METRIC,
    HASH_FDV_METRIC,
    HASH_SUPPLY_METRIC,
    HASH_STAKED_METRIC,
    HASH_CIRCULATING_METRIC,
    HASH_TVL_METRIC,
<<<<<<< HEAD
=======
    HASH_FOUNDATION_SUPPLY_METRIC,
    HASH_FOUNDATION_MARKET_CAP_METRIC,
>>>>>>> eb12cb1f

    PULSE_TVL_METRIC,
    PULSE_TRADING_TVL_METRIC,
    PULSE_TRANSACTION_VOLUME_METRIC,
    PULSE_TODAYS_NAV_METRIC,
    PULSE_TOTAL_NAV_METRIC,
    PULSE_TRADE_SETTLEMENT_METRIC,
    PULSE_TRADE_VALUE_SETTLED_METRIC,
    PULSE_PARTICIPANTS_METRIC,
    PULSE_COMMITTED_ASSETS_VALUE_METRIC,
    PULSE_COMMITTED_ASSETS_METRIC,
    PULSE_ASSET_PRICE_SUMMARY_METRIC,
    PULSE_ASSET_VOLUME_SUMMARY_METRIC,
    PULSE_CHAIN_FEES_VALUE_METRIC,

    LOAN_LEDGER_TOTAL_BALANCE_METRIC,
    LOAN_LEDGER_TOTAL_COUNT_METRIC,
    LOAN_LEDGER_DISBURSEMENTS_METRIC,
    LOAN_LEDGER_DISBURSEMENT_COUNT_METRIC,
    LOAN_LEDGER_PAYMENTS_METRIC,
    LOAN_LEDGER_TOTAL_PAYMENTS_METRIC,

    ENTITY_TOTAL_BALANCE_METRIC,
    ENTITY_TOTAL_ASSETS_METRIC,
}

enum class EntityType(val displayText: String) {
    LOANS("Loans"),
    INSURANCE_POLICIES("Insurance Policies"),
    EXCHANGE("Exchange")
}<|MERGE_RESOLUTION|>--- conflicted
+++ resolved
@@ -35,11 +35,8 @@
     HASH_STAKED_METRIC,
     HASH_CIRCULATING_METRIC,
     HASH_TVL_METRIC,
-<<<<<<< HEAD
-=======
     HASH_FOUNDATION_SUPPLY_METRIC,
     HASH_FOUNDATION_MARKET_CAP_METRIC,
->>>>>>> eb12cb1f
 
     PULSE_TVL_METRIC,
     PULSE_TRADING_TVL_METRIC,
