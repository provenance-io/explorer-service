package io.provenance.explorer.service

import com.fasterxml.jackson.databind.JsonNode
import com.github.benmanes.caffeine.cache.Cache
import com.github.benmanes.caffeine.cache.Caffeine
import cosmos.bank.v1beta1.Bank
import io.ktor.client.HttpClient
import io.ktor.client.call.body
import io.ktor.client.request.get
import io.ktor.client.request.url
import io.provenance.explorer.config.ExplorerProperties.Companion.UTILITY_TOKEN
import io.provenance.explorer.config.ExplorerProperties.Companion.UTILITY_TOKEN_BASE_MULTIPLIER
import io.provenance.explorer.config.ResourceNotFoundException
import io.provenance.explorer.config.pulse.PulseProperties
import io.provenance.explorer.domain.core.logger
import io.provenance.explorer.domain.entities.AccountRecord
import io.provenance.explorer.domain.entities.BlockCacheRecord
import io.provenance.explorer.domain.entities.EntityNavEvent
import io.provenance.explorer.domain.entities.LedgerEntityRecord
import io.provenance.explorer.domain.entities.LedgerEntitySpecRecord
import io.provenance.explorer.domain.entities.NavEvent
import io.provenance.explorer.domain.entities.NavEventsRecord
import io.provenance.explorer.domain.entities.PulseCacheRecord
import io.provenance.explorer.domain.entities.TxCacheRecord
import io.provenance.explorer.domain.extensions.pageCountOfResults
import io.provenance.explorer.domain.extensions.roundWhole
import io.provenance.explorer.domain.extensions.startOfDay
import io.provenance.explorer.domain.extensions.toOffset
import io.provenance.explorer.domain.models.explorer.pulse.EntityLedgeredAsset
import io.provenance.explorer.domain.models.explorer.pulse.EntityLedgeredAssetDetail
import io.provenance.explorer.domain.models.explorer.pulse.EntityType
import io.provenance.explorer.domain.models.explorer.pulse.ExchangeSummary
import io.provenance.explorer.domain.models.explorer.pulse.MetricProgress
import io.provenance.explorer.domain.models.explorer.pulse.MetricRangeType
import io.provenance.explorer.domain.models.explorer.pulse.MetricSeries
import io.provenance.explorer.domain.models.explorer.pulse.PulseAssetSummary
import io.provenance.explorer.domain.models.explorer.pulse.PulseCacheType
import io.provenance.explorer.domain.models.explorer.pulse.PulseLoanLedger
import io.provenance.explorer.domain.models.explorer.pulse.PulseMetric
import io.provenance.explorer.domain.models.explorer.pulse.TransactionSummary
import io.provenance.explorer.grpc.v1.AccountGrpcClient
import io.provenance.explorer.grpc.v1.ExchangeGrpcClient
import io.provenance.explorer.model.ValidatorState.ACTIVE
import io.provenance.explorer.model.base.DateTruncGranularity
import io.provenance.explorer.model.base.PagedResults
import io.provenance.explorer.model.base.USD_LOWER
import io.provenance.explorer.model.base.USD_UPPER
import kotlinx.coroutines.async
import kotlinx.coroutines.runBlocking
import org.jetbrains.exposed.sql.SortOrder
import org.jetbrains.exposed.sql.transactions.transaction
import org.springframework.beans.factory.annotation.Qualifier
import org.springframework.stereotype.Service
import java.math.BigDecimal
import java.math.RoundingMode
import java.time.LocalDate
import java.time.LocalDateTime
import java.time.ZoneOffset
import java.time.format.DateTimeFormatter
import java.time.temporal.ChronoUnit
import java.util.UUID
import java.util.concurrent.TimeUnit
import java.util.concurrent.atomic.AtomicBoolean
import kotlin.math.pow
/**
 * Service handler for the Provenance Pulse application
 */
@Service
class PulseMetricService(
    private val tokenService: TokenService,
    private val validatorService: ValidatorService,
    private val assetService: AssetService,
    private val explorerService: ExplorerService,
    private val exchangeGrpcClient: ExchangeGrpcClient,
    private val accountGrpcClient: AccountGrpcClient,
    private val pulseProperties: PulseProperties,
    @Qualifier("pulseHttpClient") private val pulseHttpClient: HttpClient,
    private val pricingService: PricingService
) {
    companion object {
        private val isBackfillInProgress = AtomicBoolean(false)
        private const val THIRTY_DAYS = 30L
    }

    protected val logger = logger(PulseMetricService::class)

    private val pulseMetricCache: Cache<Triple<LocalDate, PulseCacheType, String?>, PulseMetric> =
        Caffeine.newBuilder().apply {
            maximumSize(200)
        }.build()

    private val denomMetadataCache: Cache<String, Bank.Metadata> =
        Caffeine.newBuilder().apply {
            expireAfterWrite(1, TimeUnit.HOURS)
            maximumSize(100)
        }.build()

    private val denomCurrentSupplyCache: Cache<String, BigDecimal> =
        Caffeine.newBuilder().apply {
            expireAfterWrite(30, TimeUnit.MINUTES)
            maximumSize(100)
        }.build()

    /* so it turns out that the `usd` in metadata nav events
       use 3 decimal places - :|
     */
    private val scopeNAVDecimal = inversePowerOfTen(3)

    val base = UTILITY_TOKEN
    val quote = USD_UPPER

    private val count = "COUNT"
    private val percentage = "PERCENTAGE"

    private fun nowUTC() = LocalDateTime.now(ZoneOffset.UTC)
    private fun endOfDay(time: LocalDateTime) =
        time.plusDays(1).minusSeconds(1)

    /**
     * Builds a pulse metric and saves it to the DB cache and Caffeine cache
     */
    private fun buildAndSavePulseMetric(
        date: LocalDate, type: PulseCacheType,
        previous: BigDecimal, current: BigDecimal,
        base: String,
        quote: String? = null,
        quoteAmount: BigDecimal? = null,
        series: MetricSeries? = null,
        progress: MetricProgress? = null,
        subtype: String? = null
    ) =
        PulseMetric.build(
            previous = previous,
            current = current,
            base = base,
            quote = quote,
            quoteAmount = quoteAmount,
            series = series,
            progress = progress,
        ).also {
            PulseCacheRecord.upsert(date, type, it, subtype).also { p ->
                if (p is org.jetbrains.exposed.sql.statements.InsertStatement<*> && p.insertedCount == 0) {
                    logger.warn("Failed to insert pulse cache record for $date $type $subtype")
                }
            }
            pulseMetricCache.put(Triple(date, type, subtype), it)
        }

    /**
     * Retrieve pulse metric from caffeine cache or DB cache
     */
    private fun fromPulseMetricCache(
        date: LocalDate,
        type: PulseCacheType,
        subtype: String? = null
    ): PulseMetric? =
        pulseMetricCache.get(
            Triple(
                date,
                type,
                subtype
            )
        ) { PulseCacheRecord.findByDateAndType(date, type, subtype)?.data }

    private fun rangeToDays(range: MetricRangeType) =
        when (range) {
            MetricRangeType.DAY -> 1
            MetricRangeType.WEEK -> 7
            MetricRangeType.MONTH -> 30
            MetricRangeType.QUARTER -> 90
            MetricRangeType.YEAR -> 365
        }.toLong()

    private fun backInTime(range: MetricRangeType) =
        nowUTC().minusDays(rangeToDays(range))

    /**
     * Creates a cache record for the given type if it does not exist, or fetches the cache record.
     * Pulse operates on the premise that a range of history are required to calculate the current day's metric
     * where daily history is built up from a scheduled task refreshing the metric from a functional data source.
     */
    private fun fetchOrBuildCacheFromDataSource(
        type: PulseCacheType,
        subtype: String? = null,
        range: MetricRangeType = MetricRangeType.DAY,
        atDateTime: LocalDateTime? = null,
        dataSourceFn: () -> PulseMetric
    ): PulseMetric = transaction {
        val today = atDateTime?.toLocalDate() ?: nowUTC().toLocalDate()
        val todayCache = fromPulseMetricCache(today, type, subtype)
        // if this is a scheduled task, bust the cache
        val bustCache = isScheduledTask()
        val isBackFillAndMissing = isBackfillInProgress.get()
                && PulseCacheRecord.findByDateAndType(
            today,
            type,
            subtype
        )?.data == null

        if (todayCache == null || bustCache || isBackFillAndMissing) {
            val metric = dataSourceFn()
            val previousMetricDate = if (atDateTime != null) {
                atDateTime.minusDays(1).toLocalDate()
            } else {
                backInTime(range).toLocalDate()
            }
            val previousMetric =
                fromPulseMetricCache(
                    previousMetricDate,
                    type,
                    subtype
                )
                    ?: buildAndSavePulseMetric(
                        date = previousMetricDate,
                        type = type,
                        previous = metric.amount,
                        current = metric.amount,
                        base = metric.base,
                        quote = metric.quote,
                        quoteAmount = metric.quoteAmount,
                        series = metric.series,
                        progress = metric.progress,
                        subtype = subtype
                    )

            buildAndSavePulseMetric(
                date = today,
                type = type,
                previous = previousMetric.amount,
                current = metric.amount,
                base = metric.base,
                quote = metric.quote,
                quoteAmount = metric.quoteAmount,
                series = metric.series,
                progress = metric.progress,
                subtype = subtype
            )
        } else todayCache
    }.let {
        if (range != MetricRangeType.DAY) {
            val previous = fromPulseMetricCache(
                backInTime(range).toLocalDate(),
                type,
                subtype
            )?.amount ?: BigDecimal.ZERO
            PulseMetric.build(
                previous = previous,
                current = it.amount,
                base = it.base,
                quote = it.quote,
                quoteAmount = it.quoteAmount,
                series = it.series
            )
        } else {
            it
        }
    }

    /**
     * Use the assumption that Spring scheduled task threads begin with "scheduling-"
     * to determine if the current thread is a scheduled task
     */
    private fun isScheduledTask(): Boolean =
        Thread.currentThread().name.startsWith("scheduling-")

    private fun denomSupplyCache(
        denom: String,
        atDateTime: LocalDateTime? = null
    ) =
        if (atDateTime != null) {
            val height = BlockCacheRecord.getLastBlockBeforeTime(atDateTime)
            assetService.getCurrentSupplyAtHeight(denom, height)
                .toBigDecimal()
        } else {
            denomCurrentSupplyCache.get(denom) {
                assetService.getCurrentSupply(denom).toBigDecimal()
            }
        } ?: BigDecimal.ZERO

    private fun pulseLastTradedAssetPrice(
        denom: String,
        atDate: LocalDate = nowUTC().startOfDay().toLocalDate()
    ): BigDecimal =
        fromPulseMetricCache(
            atDate,
            PulseCacheType.PULSE_ASSET_PRICE_SUMMARY_METRIC, denom
        ).let {
            if (it?.amount != null && it.amount > BigDecimal.ZERO) {
                it.amount
            } else {
                // find latest cached price
                var giveUp = 1L
                while (giveUp++ < 15L) {
                    val amt = fromPulseMetricCache(
                        atDate.minusDays(giveUp),
                        PulseCacheType.PULSE_ASSET_PRICE_SUMMARY_METRIC, denom
                    )?.amount
                    if (amt != null && amt > BigDecimal.ZERO) {
                        return@let amt
                    }
                }
                logger.warn("Failed to find price for $denom on $atDate looking back $giveUp days")
                return@let BigDecimal.ZERO
            }
        }

    /**
     * Returns the current hash market cap metric comparing the previous range market cap
     * to the current day's market cap.
     *
     * The total market value of a cryptocurrency's circulating supply.
     * It is analogous to the free-float capitalization in the stock market.
     * Market cap = Current price x Circulating supply
     */
    private fun hashMarketCapMetric(
        range: MetricRangeType = MetricRangeType.DAY,
        atDateTime: LocalDateTime? = null,
        type: PulseCacheType
    ): PulseMetric =
        fetchOrBuildCacheFromDataSource(
            type = type,
            atDateTime = atDateTime,
            range = range
        ) {
            var height: Int? = null
            if (atDateTime != null) {
                height = BlockCacheRecord.getLastBlockBeforeTime(atDateTime)
                tokenService.getTokenHistorical(
                    fromDate = atDateTime,
                    toDate = atDateTime
                ).firstOrNull { it.quote[quote] != null }?.quote?.get(quote)?.close
            } else {
                tokenService.getTokenLatest()
                    ?.takeIf { it.quote[quote] != null }?.quote?.get(quote)?.price
            }?.let { price ->
                val supply = when (type) {
                    PulseCacheType.HASH_FOUNDATION_MARKET_CAP_METRIC -> tokenService.totalBalanceForList(
                        pulseProperties.hashHoldersExcludedFromCirculatingSupply.toSet(), height
                    )

                    else -> tokenService.circulatingSupply(
                        pulseProperties.hashHoldersExcludedFromCirculatingSupply, height
                    )
                }.divide(UTILITY_TOKEN_BASE_MULTIPLIER)
                val marketCap = price.times(supply)

                PulseMetric.build(
                    base = USD_UPPER,
                    amount = marketCap
                )
            } ?: PulseMetric.build(
                base = USD_UPPER,
                amount = BigDecimal.ZERO,
            )
        }

    private fun hashTVL(
        range: MetricRangeType = MetricRangeType.DAY,
        atDateTime: LocalDateTime? = null
    ): PulseMetric =
        fetchOrBuildCacheFromDataSource(
            type = PulseCacheType.HASH_TVL_METRIC,
            range = range,
            atDateTime = atDateTime
        ) {
            val hashCommittedAmount = exchangeSummaries(UTILITY_TOKEN).sumOf { it.committed }
            val hashPrice = hashPriceAtDate(atDateTime)
            PulseMetric.build(
                base = USD_UPPER,
                amount = hashCommittedAmount.times(hashPrice)
            )
        }

    private fun pulseTVL(
        range: MetricRangeType = MetricRangeType.DAY,
        atDateTime: LocalDateTime? = null
    ): PulseMetric =
        fetchOrBuildCacheFromDataSource(
            type = PulseCacheType.PULSE_TVL_METRIC,
            range = range,
            atDateTime = atDateTime
        ) {
            val days = THIRTY_DAYS
            val startDate = nowUTC().minusDays(days).toLocalDate()

            // Determine if today's cache is missing, so we need to use days - 1
            val isTodayCacheMissing = fromPulseMetricCache(
                nowUTC().toLocalDate(),
                PulseCacheType.PULSE_TVL_METRIC
            ) == null
            val daySpan = if (isTodayCacheMissing) days - 1 else days

            val rangeSpan = rangeSpanFromCache(
                startDate,
                PulseCacheType.PULSE_TVL_METRIC,
                daySpan
            )
            val dates = (0..days).map { startDate.plusDays(it).toString() }
            val tvlSeries = MetricSeries(
                seriesData = rangeSpan.map { it.trend?.changeQuantity ?: BigDecimal.ZERO },
                labels = dates
            )

            val committedValue = this.exchangeCommittedAssetsValue(
                range = range,
                atDateTime = atDateTime
            )
            val navValue = this.totalMetadataNavs(
                range = range,
                atDateTime = atDateTime
            )
            val privateEquityValue = this.pulseProperties.privateEquityTvlDenoms.sumOf {
                this.denomSupplyCache(it, atDateTime)
                    .times(
                        pricingService.getPricingInfoSingle(it)
                            ?: BigDecimal.ZERO
                    )
            }

            val totalValue = committedValue.amount
                .add(navValue.amount)
                .add(privateEquityValue)

            PulseMetric.build(
                base = USD_UPPER,
                amount = totalValue,
                series = tvlSeries
            )
        }

    private fun pulseTradingTVL(
        range: MetricRangeType = MetricRangeType.DAY,
        atDateTime: LocalDateTime? = null
    ): PulseMetric =
        fetchOrBuildCacheFromDataSource(
            type = PulseCacheType.PULSE_TRADING_TVL_METRIC,
            range = range,
            atDateTime = atDateTime
        ) {
            val committedValue = this.exchangeCommittedAssetsValue(
                range = range,
                atDateTime = atDateTime
            )
            val tradedValue = this.pulseTradeValueSettled(
                range = range,
                atDateTime = atDateTime
            )
            PulseMetric.build(
                base = USD_UPPER,
                amount = committedValue.amount.add(tradedValue.amount)
            )
        }

    /**
     * Return exchange-based trade settlement count
     */
    private fun pulseTradesSettled(
        range: MetricRangeType = MetricRangeType.DAY,
        atDateTime: LocalDateTime? = null
    ): PulseMetric =
        fetchOrBuildCacheFromDataSource(
            type = PulseCacheType.PULSE_TRADE_SETTLEMENT_METRIC,
            range = range,
            atDateTime = atDateTime
        ) {
            if (atDateTime != null) {
                NavEventsRecord.getNavEvents(
                    fromDate = atDateTime.startOfDay(),
                    toDate = endOfDay(atDateTime)
                )
            } else {
                NavEventsRecord.getNavEvents(
                    fromDate = nowUTC().startOfDay()
                )
            }.count { it.source.startsWith("x/exchange") } // gross
                .toBigDecimal().let {
                    PulseMetric.build(
                        base = count,
                        amount = it
                    )
                }
        }

    /**
     * Return exchange-based trade value settled
     */
    private fun pulseTradeValueSettled(
        range: MetricRangeType = MetricRangeType.DAY,
        atDateTime: LocalDateTime? = null,
    ): PulseMetric =
        fetchOrBuildCacheFromDataSource(
            type = PulseCacheType.PULSE_TRADE_VALUE_SETTLED_METRIC,
            range = range,
            atDateTime = atDateTime
        ) {
            if (atDateTime != null) {
                NavEventsRecord.getNavEvents(
                    fromDate = atDateTime.startOfDay(),
                    toDate = endOfDay(atDateTime)
                )
            } else {
                NavEventsRecord.getNavEvents(
                    fromDate = nowUTC().startOfDay()
                )
            }.filter {
                it.source.startsWith("x/exchange") &&
                        it.priceDenom?.startsWith("u$USD_LOWER") == true
            } // gross, but all uusd is micro
                .sumOf { it.priceAmount!! }.toBigDecimal().let {
                    PulseMetric.build(
                        base = USD_UPPER,
                        amount = it.divide(1000000.toBigDecimal())
                    )
                }
        }

    /**
     * Uses metadata module reported values to calculate receivables since
     * all data in metadata today is loan receivables
     */
    private fun pulseTodaysNavs(
        range: MetricRangeType = MetricRangeType.DAY,
        atDateTime: LocalDateTime? = null
    ): PulseMetric =
        fetchOrBuildCacheFromDataSource(
            type = PulseCacheType.PULSE_TODAYS_NAV_METRIC,
            range = range,
            atDateTime = atDateTime
        ) { // TODO technically correct assuming only metadata nav events are receivables
            if (atDateTime != null) {
                NavEventsRecord.getNavEvents(
                    fromDate = atDateTime.startOfDay(),
                    toDate = endOfDay(atDateTime),
                    source = "metadata",
                    priceDenoms = listOf(USD_LOWER)
                )
            } else {
                NavEventsRecord.getNavEvents(
                    fromDate = nowUTC().startOfDay(),
                    source = "metadata",
                    priceDenoms = listOf(USD_LOWER)
                )
            }
                .sortedWith(compareBy<NavEvent> { it.scopeId }.thenByDescending { it.blockTime })
                .distinctBy {
                    // will keep the first occurrence which is the latest price event
                    it.scopeId
                }
                .sumOf { it.priceAmount!! }.toBigDecimal().let {
                    PulseMetric.build(
                        base = USD_UPPER,
                        amount = it.times(scopeNAVDecimal)
                    )
                }
        }

    private fun totalMetadataNavs(
        range: MetricRangeType = MetricRangeType.DAY,
        atDateTime: LocalDateTime? = null
    ): PulseMetric =
        fetchOrBuildCacheFromDataSource(
            type = PulseCacheType.PULSE_TOTAL_NAV_METRIC,
            range = range,
            atDateTime = atDateTime
        ) {
            NavEventsRecord.totalMetadataNavs(atDateTime).let {
                PulseMetric.build(
                    base = USD_UPPER,
                    amount = it.times(scopeNAVDecimal)
                )
            }
        }

    /**
     * Retrieves the transaction volume for the last 30 days to build
     * metric chart data
     */
    private fun transactionVolume(
        range: MetricRangeType = MetricRangeType.DAY,
        atDateTime: LocalDateTime? = null
    ): PulseMetric =
        fetchOrBuildCacheFromDataSource(
            type = PulseCacheType.PULSE_TRANSACTION_VOLUME_METRIC,
            range = range,
            atDateTime = atDateTime
        ) {
            val countForDates = TxCacheRecord.countForDates(
                daysPrior = THIRTY_DAYS.toInt(),
                atDateTime = atDateTime
            )
            val series = MetricSeries(
                seriesData = countForDates.map { it.second.toBigDecimal() },
                labels = countForDates.map {
                    it.first.format(
                        DateTimeFormatter.ofPattern(
                            "MM-dd-yyyy"
                        )
                    )
                }
            )
            val count = if (atDateTime != null) {
                TxCacheRecord.getTotalTxCountToDate(atDateTime)
            } else {
                TxCacheRecord.getTotalTxCount()
            }

            PulseMetric.build(
                base = base,
                amount = count.toBigDecimal(),
                quote = null,
                series = series
            )
        }

    /**
     * Compute the transaction volume over a range instead of the
     * total transactions up to a date (like transactionVolume does).
     */
    private fun transactionVolumeOverRange(
        range: MetricRangeType = MetricRangeType.DAY,
        type: PulseCacheType,
        atDateTime: LocalDateTime? = null
    ) = if (atDateTime != null || isScheduledTask()) {
        transactionVolume(
            range = range,
            atDateTime = atDateTime
        )
    } else {
        // populate current days metric if we haven't at this point
        if (fromPulseMetricCache(nowUTC().toLocalDate(), type) == null) {
            transactionVolume(range = range)
        }

        val spans = rangeOverRangeSpans(
            range = range,
            type = type
        )

        /* Daily transactions are the total transactions to that date
           so to get the sum over a range we must subtract the range's
           end value from its start value.
           This is also why we don't short circuit when the range is
           a DAY like we do for fees.
         */
        val rangeOverAmount = if (spans.first.size == 1) {
            spans.first.last().trend?.changeQuantity ?: BigDecimal.ZERO
        } else {
            spans.first.last().amount.minus(spans.first.first().amount)
        }
        val rangeAmount = if (spans.second.size == 1) {
            spans.second.last().trend?.changeQuantity ?: BigDecimal.ZERO
        } else {
            spans.second.last().amount.minus(spans.second.first().amount)
        }

        PulseMetric.build(
            previous = rangeOverAmount,
            current = rangeAmount,
            base = spans.second.first().base,
            quote = spans.second.first().quote,
            quoteAmount = spans.second.first().quoteAmount,
            series = spans.second.last().series,
            progress = spans.second.last().progress
        )
    }

    /**
     * Total ecosystem participants based on active accounts
     */
    private fun totalParticipants(
        range: MetricRangeType = MetricRangeType.DAY,
        atDateTime: LocalDateTime? = null
    ): PulseMetric =
        fetchOrBuildCacheFromDataSource(
            type = PulseCacheType.PULSE_PARTICIPANTS_METRIC,
            range = range,
            atDateTime = atDateTime
        ) {
            val days = THIRTY_DAYS
            val startDate = nowUTC().minusDays(days).toLocalDate()

            // Determine if today's cache is missing, so we need to use days - 1
            val isTodayCacheMissing = fromPulseMetricCache(
                nowUTC().toLocalDate(),
                PulseCacheType.PULSE_PARTICIPANTS_METRIC
            ) == null
            val daySpan = if (isTodayCacheMissing) days - 1 else days

            val rangeSpan = rangeSpanFromCache(
                startDate,
                PulseCacheType.PULSE_PARTICIPANTS_METRIC,
                daySpan
            )
            val dates = (0..days).map { startDate.plusDays(it).toString() }
            val participantsSeries = MetricSeries(
                seriesData = rangeSpan.map { it.trend?.changeQuantity ?: BigDecimal.ZERO },
                labels = dates
            )

            AccountRecord.countActiveAccounts().let {
                PulseMetric.build(
                    base = count,
                    amount = it.toBigDecimal(),
                    series = participantsSeries,
                )
            }
        }

    /**
     * Returns the total committed assets across all exchanges - a simple count of all commitments
     */
    private fun exchangeCommittedAssetCount(
        range: MetricRangeType = MetricRangeType.DAY,
        atDateTime: LocalDateTime? = null
    ): PulseMetric =
        fetchOrBuildCacheFromDataSource(
            type = PulseCacheType.PULSE_COMMITTED_ASSETS_METRIC,
            range = range,
            atDateTime = atDateTime
        ) {
            val height = if (atDateTime != null) {
                BlockCacheRecord.getLastBlockBeforeTime(atDateTime)
            } else {
                null
            }
            runBlocking {
                exchangeGrpcClient.totalCommitmentCount(height).toBigDecimal()
            }.let {
                PulseMetric.build(
                    base = count,
                    amount = it
                )
            }
        }

    /**
     * Returns the total committed assets value across all exchanges
     * as a sum of all commitments
     */
    private fun exchangeCommittedAssetsValue(
        range: MetricRangeType = MetricRangeType.DAY,
        atDateTime: LocalDateTime? = null
    ): PulseMetric =
        fetchOrBuildCacheFromDataSource(
            type = PulseCacheType.PULSE_COMMITTED_ASSETS_VALUE_METRIC,
            range = range,
            atDateTime = atDateTime
        ) {
            committedAssetTotals(atDateTime).committedAssetsToValue()
        }

    private fun Map<String, BigDecimal>.committedAssetsToValue() = this.map {
        calcExchangeTotalValueForAsset(it.key, it.value)
    }.sumOf { it }
        .let {
            PulseMetric.build(
                base = USD_UPPER,
                amount = it
            )
        }

    private fun calcExchangeTotalValueForAsset(denom: String, total: BigDecimal): BigDecimal {
        // convert amount to appropriate denom decimal
        var dE = denomExponent(denom)
        if (dE == 0 && denom.lowercase().contains(USD_LOWER)) {
            dE = 6
        }

        return total.times(inversePowerOfTen(dE)).times(pulseLastTradedAssetPrice(denom))
    }

    private fun rangeSpanFromCache(
        startDate: LocalDate,
        type: PulseCacheType,
        daySpan: Long
    ) =
        mutableListOf<PulseMetric>().apply {
            for (i in 0..daySpan) {
                fromPulseMetricCache(startDate.plusDays(i), type)?.let {
                    this.add(it)
                } ?: throw ResourceNotFoundException(
                    "Creating $daySpan day span failed to find pulse cache record for $startDate $type."
                )
            }
        }

    /**
     * Binds the range to Range-over-Range span of time. For example,
     * given a MONTH range the metric is calculated as the sum of the last 30 days
     * values compared to the sum of the previous 30 days.
     * Or, April's amounts versus May's amounts.
     *
     * Returns a pair of prior span, current span
     */
    private fun rangeOverRangeSpans(
        range: MetricRangeType = MetricRangeType.DAY,
        type: PulseCacheType
    ): Pair<List<PulseMetric>, List<PulseMetric>> {
        val days = if (range == MetricRangeType.DAY) {
            // by default daily metrics contain curr/prev span
            0
        } else {
            rangeToDays(range)
        }
        val startDate = nowUTC().minusDays(days).toLocalDate()
        val rangeOverStartDate = startDate.minusDays(days + 1)

        val rangeSpan = rangeSpanFromCache(startDate, type, days)
        val rangeOverSpan =
            rangeSpanFromCache(rangeOverStartDate, type, days)

        return Pair(rangeOverSpan, rangeSpan)
    }

<<<<<<< HEAD
=======
    private fun rangeSpanFromCache(
        startDate: LocalDate,
        type: PulseCacheType,
        daySpan: Long
    ) =
        mutableListOf<PulseMetric>().apply {
            for (i in 0..daySpan) {
                fromPulseMetricCache(startDate.plusDays(i), type)?.let {
                    this.add(it)
                } ?: throw ResourceNotFoundException(
                    "Creating $daySpan day span failed to find pulse cache record for $startDate $type."
                )
            }
        }

    /**
     * Binds the range to Range-over-Range span of time. For example,
     * given a MONTH range the metric is calculated as the sum of the last 30 days
     * values compared to the sum of the previous 30 days.
     * Or, April's amounts versus May's amounts.
     *
     * Returns a pair of prior span, current span
     */
    private fun rangeOverRangeSpans(
        range: MetricRangeType = MetricRangeType.DAY,
        type: PulseCacheType
    ): Pair<List<PulseMetric>, List<PulseMetric>> {
        val days = if (range == MetricRangeType.DAY) {
            // by default daily metrics contain curr/prev span
            0
        } else {
            rangeToDays(range)
        }
        val startDate = nowUTC().minusDays(days).toLocalDate()
        val rangeOverStartDate = startDate.minusDays(days + 1)

        val rangeSpan = rangeSpanFromCache(startDate, type, days)
        val rangeOverSpan =
            rangeSpanFromCache(rangeOverStartDate, type, days)

        return Pair(rangeOverSpan, rangeSpan)
    }

>>>>>>> eb12cb1f
    private fun pulseChainFeesFromCache(
        range: MetricRangeType = MetricRangeType.DAY,
        atDateTime: LocalDateTime? = null
    ): PulseMetric =
        fetchOrBuildCacheFromDataSource(
            type = PulseCacheType.PULSE_CHAIN_FEES_VALUE_METRIC,
            range = range,
            atDateTime = atDateTime
        ) {
            val atStart = (atDateTime ?: nowUTC()).startOfDay()
            val atEnd = endOfDay(atStart)

            val hashFees = explorerService.getGasVolume(
                atStart,
                atEnd,
                DateTruncGranularity.DAY
            ).sumOf { it.feeAmount }
                .divide(UTILITY_TOKEN_BASE_MULTIPLIER)

            val feePrice = hashFees.times(hashPriceAtDate(atDateTime))

            PulseMetric.build(
                base = USD_UPPER,
                amount = feePrice
            )
        }

    /**
     * Compute fee metrics over a range rather than from the
     * default 1 day cache
     */
    private fun pulseChainFeesOverRange(
        range: MetricRangeType,
        type: PulseCacheType,
        atDateTime: LocalDateTime?
    ) =
        if (atDateTime != null || isScheduledTask() || range == MetricRangeType.DAY) {
            pulseChainFeesFromCache(range, atDateTime)
        } else {
            val spans = rangeOverRangeSpans(
                range = range,
                type = type
            )
            val rangeOverAmount = spans.first.sumOf { it.amount }
            val rangeAmount = spans.second.sumOf { it.amount }

            PulseMetric.build(
                previous = rangeOverAmount,
                current = rangeAmount,
                base = spans.second.first().base,
                quote = spans.second.first().quote,
                quoteAmount = spans.second.first().quoteAmount,
                series = spans.second.last().series,
                progress = spans.second.last().progress
            )
        }

    /**
     * Loan-based Metrics
     */
    private fun loanLedgerUrl(
        endpoint: String,
        atDateTime: LocalDateTime? = null
    ) =
        if (atDateTime != null) {
            "${pulseProperties.loanLedgerDataUrl}/$endpoint?atDate=${
                atDateTime.toLocalDate().format(
                    DateTimeFormatter.ISO_LOCAL_DATE
                )
            }"
        } else {
            "${pulseProperties.loanLedgerDataUrl}/$endpoint"
        }

    private fun getLoanLedger(
        endpoint: String,
        atDateTime: LocalDateTime? = null
    ) =
        runBlocking {
            try {
                loanLedgerUrl(endpoint, atDateTime).let {
                    pulseHttpClient.get {
                        url(it)
                    }.body<List<PulseLoanLedger>>()
                }
            } catch (e: Exception) {
                logger.error("Failed to fetch loan ledger data: ${e.message}")
                emptyList()
            }
        }

    private fun loanLedgerEffectiveDateFilter(atDateTime: LocalDateTime? = null) =
        if (atDateTime != null) {
            atDateTime.startOfDay()
        } else {
            nowUTC().startOfDay()
        }

    private fun loanLedgerTotalBalance(
        range: MetricRangeType = MetricRangeType.DAY,
        atDateTime: LocalDateTime? = null
    ) =
        fetchOrBuildCacheFromDataSource(
            type = PulseCacheType.LOAN_LEDGER_TOTAL_BALANCE_METRIC,
            range = range,
            atDateTime = atDateTime
        ) {
            runBlocking {
                pulseHttpClient.get {
                    url(loanLedgerUrl("balances", atDateTime))
                }.body<JsonNode>().let {
                    PulseMetric.build(
                        base = USD_UPPER,
                        amount = it["TotalBalance"].asText().toBigDecimal()
                    )
                }
            }
        }

    private fun loanLedgerTotalCount(
        range: MetricRangeType = MetricRangeType.DAY,
        atDateTime: LocalDateTime? = null
    ) =
        fetchOrBuildCacheFromDataSource(
            type = PulseCacheType.LOAN_LEDGER_TOTAL_COUNT_METRIC,
            range = range,
            atDateTime = atDateTime
        ) {
            runBlocking {
                pulseHttpClient.get {
                    url(loanLedgerUrl("balances", atDateTime))
                }.body<JsonNode>().let {
                    PulseMetric.build(
                        base = count,
                        amount = it["TotalCount"].asText().toBigDecimal()
                    )
                }
            }
        }

    private fun loanLedgerPayments(
        range: MetricRangeType = MetricRangeType.DAY,
        atDateTime: LocalDateTime? = null
    ) =
        fetchOrBuildCacheFromDataSource(
            type = PulseCacheType.LOAN_LEDGER_PAYMENTS_METRIC,
            range = range,
            atDateTime = atDateTime
        ) {
            getLoanLedger("payments", atDateTime)
                .filter {
                    it.effectiveDate.startOfDay() == loanLedgerEffectiveDateFilter(
                        atDateTime
                    )
                }
                .sumOf { it.entryAmount }.let {
                    PulseMetric.build(
                        base = USD_UPPER,
                        amount = it.toBigDecimal()
                    )
                }
        }

    private fun loanLedgerTotalPayments(
        range: MetricRangeType = MetricRangeType.DAY,
        atDateTime: LocalDateTime? = null
    ) =
        fetchOrBuildCacheFromDataSource(
            type = PulseCacheType.LOAN_LEDGER_TOTAL_PAYMENTS_METRIC,
            range = range,
            atDateTime = atDateTime
        ) {
            getLoanLedger("payments", atDateTime).count {
                it.effectiveDate.startOfDay() == loanLedgerEffectiveDateFilter(
                    atDateTime
                )
            }.let {
                PulseMetric.build(
                    base = count,
                    amount = it.toBigDecimal()
                )
            }
        }

    private fun loanLedgerDisbursements(
        range: MetricRangeType = MetricRangeType.DAY,
        atDateTime: LocalDateTime? = null
    ) =
        fetchOrBuildCacheFromDataSource(
            type = PulseCacheType.LOAN_LEDGER_DISBURSEMENTS_METRIC,
            range = range,
            atDateTime = atDateTime
        ) {
            getLoanLedger("disbursements", atDateTime)
                .filter {
                    it.effectiveDate.startOfDay() == loanLedgerEffectiveDateFilter(
                        atDateTime
                    )
                }
                .sumOf { it.entryAmount }.let {
                    PulseMetric.build(
                        base = USD_UPPER,
                        amount = it.toBigDecimal()
                    )
                }
        }

    private fun loanLedgerDisbursementCount(
        range: MetricRangeType = MetricRangeType.DAY,
        atDateTime: LocalDateTime? = null
    ) =
        fetchOrBuildCacheFromDataSource(
            type = PulseCacheType.LOAN_LEDGER_DISBURSEMENT_COUNT_METRIC,
            range = range,
            atDateTime = atDateTime
        ) {
            getLoanLedger("disbursements", atDateTime)
                .count {
                    it.effectiveDate.startOfDay() == loanLedgerEffectiveDateFilter(
                        atDateTime
                    )
                }.let {
                    PulseMetric.build(
                        base = count,
                        amount = it.toBigDecimal()
                    )
                }
        }

    /**
     * metrics for known entities
     * waterfalls to calc for totals across all entities, totals by entity type, and finally by individual entity
     */

    private fun entityTotalBalance(
        range: MetricRangeType = MetricRangeType.DAY,
        atDateTime: LocalDateTime? = null,
    ) =
        fetchOrBuildCacheFromDataSource(
            type = PulseCacheType.ENTITY_TOTAL_BALANCE_METRIC,
            range = range,
            atDateTime = atDateTime,
        ) {
            EntityType.entries.sumOf {
                totalBalanceByEntityType(range, it, atDateTime).amount
            }.let {
                PulseMetric.build(
                    base = USD_UPPER,
                    amount = it
                )
            }
        }

    private fun entityTotalAssets(
        range: MetricRangeType = MetricRangeType.DAY,
        atDateTime: LocalDateTime? = null,
    ) =
        fetchOrBuildCacheFromDataSource(
            type = PulseCacheType.ENTITY_TOTAL_ASSETS_METRIC,
            range = range,
            atDateTime = atDateTime,
        ) {
            EntityType.entries.sumOf {
                totalAssetsByEntityType(range, it, atDateTime).amount
            }.let {
                PulseMetric.build(
                    base = count,
                    amount = it
                )
            }
        }

    private fun totalBalanceByEntityType(
        range: MetricRangeType = MetricRangeType.DAY,
        type: EntityType,
        atDateTime: LocalDateTime? = null,
    ) =
        fetchOrBuildCacheFromDataSource(
            type = PulseCacheType.ENTITY_TOTAL_BALANCE_METRIC,
            range = range,
            atDateTime = atDateTime,
            subtype = type.name,
        ) {
            LedgerEntityRecord.findByType(type).sumOf {
                totalBalanceByEntity(range, it, atDateTime).amount
            }.let {
                PulseMetric.build(
                    base = USD_UPPER,
                    amount = it
                )
            }
        }

    private fun totalAssetsByEntityType(
        range: MetricRangeType = MetricRangeType.DAY,
        type: EntityType,
        atDateTime: LocalDateTime? = null,
    ) =
        fetchOrBuildCacheFromDataSource(
            type = PulseCacheType.ENTITY_TOTAL_ASSETS_METRIC,
            range = range,
            atDateTime = atDateTime,
            subtype = type.name,
        ) {
            LedgerEntityRecord.findByType(type).sumOf {
                totalAssetsByEntity(range, it, atDateTime).amount
            }.let {
                PulseMetric.build(
                    base = count,
                    amount = it
                )
            }
        }

    private fun totalBalanceByEntity(
        range: MetricRangeType = MetricRangeType.DAY,
        entity: LedgerEntityRecord,
        atDateTime: LocalDateTime? = null,
    ) =
        fetchOrBuildCacheFromDataSource(
            type = PulseCacheType.ENTITY_TOTAL_BALANCE_METRIC,
            range = range,
            atDateTime = atDateTime,
            subtype = entity.uuid,
        ) {
            when (entity.type) {
                EntityType.LOANS -> loanLedgerTotalBalance(MetricRangeType.DAY)
                EntityType.INSURANCE_POLICIES -> getNavEventsForEntity(entity, atDateTime).sumOf {
                    it.calculatePrice(entity.usdPricingExponent)
                }.let {
                    PulseMetric.build(
                        base = USD_UPPER,
                        amount = it
                    )
                }
                EntityType.EXCHANGE -> marketTotalValue(entity.marketId!!)
            }
        }

    private fun totalAssetsByEntity(
        range: MetricRangeType = MetricRangeType.DAY,
        entity: LedgerEntityRecord,
        atDateTime: LocalDateTime? = null,
    ) =
        fetchOrBuildCacheFromDataSource(
            type = PulseCacheType.ENTITY_TOTAL_ASSETS_METRIC,
            range = range,
            atDateTime = atDateTime,
            subtype = entity.uuid,
        ) {
            when (entity.type) {
                EntityType.LOANS -> loanLedgerTotalCount(MetricRangeType.DAY)
                EntityType.INSURANCE_POLICIES -> getNavEventsForEntity(entity, atDateTime).size.let {
                    PulseMetric.build(base = count, amount = it.toBigDecimal())
                }
                EntityType.EXCHANGE -> marketCommittedAssets(entity.marketId!!).let { assets ->
                    PulseMetric.build(base = count, amount = assets.values.sumOf { it })
                }
            }
        }

    private fun getNavEventsForEntity(
        entity: LedgerEntityRecord,
        atDateTime: LocalDateTime? = null,
        limit: Int? = null,
        offset: Int? = null
    ) = NavEventsRecord.latestScopeNavsByEntity(
        entity = entity,
        specificationIds = LedgerEntitySpecRecord.findByUuid(entity.uuid).map { it.specificationId },
        fromDate = atDateTime,
        limit = limit,
        offset = offset
    )

    private fun EntityNavEvent.calculatePrice(pricingExponent: Int?): BigDecimal {
        val exponent = pricingExponent ?: 6.takeIf { priceDenom.startsWith("uusd") } ?: 0
        return priceAmount.toBigDecimal().times(inversePowerOfTen(exponent))
    }

    private fun marketCommittedAssets(marketId: Int) = runBlocking {
        exchangeGrpcClient.marketTotalCommittedAssets(marketId)
            .flatten()
            .groupBy { it.first }.mapValues { it.value.sumOf { v -> v.second } }
    }

    private fun marketTotalValue(marketId: Int) = marketCommittedAssets(marketId).committedAssetsToValue()

    /**
     * Asset denom  metadata from chain
     */
    private fun pulseAssetDenomMetadata(denom: String) =
        denomMetadataCache.get(denom) {
            assetService.getDenomMetadataSingle(denom)
        }!!

    /**
     * Returns the exponent for the given denom metadata
     */
    private fun denomExponent(denomMetadata: Bank.Metadata) =
        denomMetadata.denomUnitsList.firstOrNull { it.exponent != 0 }?.exponent

    private fun denomExponent(denom: String) =
        denomExponent(pulseAssetDenomMetadata(denom)) ?: 0

    /**
     * Returns the inverse power of ten for the given exponent because I
     * mostly don't like to divide to move decimal places
     */
    private fun inversePowerOfTen(exp: Int) =
        10.0.pow(exp.toDouble() * -1).toBigDecimal()

    /**
     * Build cache of exchange-traded asset summaries using nav events from
     * exchange module for USD-based assets
     */
    private fun pulseAssetSummariesForNavEvents(
        denom: String,
        source: String? = null,
        atDateTime: LocalDateTime? = null
    ) =
        if (atDateTime != null) {
            NavEventsRecord.getNavEvents(
                denom = denom,
                fromDate = atDateTime.startOfDay(),
                toDate = endOfDay(atDateTime),
                source = source
            )
        } else {
            NavEventsRecord.getNavEvents(
                denom = denom,
                fromDate = nowUTC().startOfDay(),
                source = source
            )
        }.filter { e ->
            (source != null || e.source.startsWith("x/exchange")) &&
                    e.priceDenom?.lowercase()
                        ?.startsWith("u$USD_LOWER") == true
        }

    /**
     * Returns the total committed assets across all exchanges
     */
    private fun committedAssetTotals(atDateTime: LocalDateTime? = null) =
        runBlocking {
            if (atDateTime != null) {
                BlockCacheRecord.getLastBlockBeforeTime(atDateTime)
            } else {
                null
            }.let {
                exchangeGrpcClient.totalCommittedAssetTotals(it)
            }
        }

    private fun hashPriceAtDate(atDateTime: LocalDateTime?) =
        if (atDateTime != null) {
            tokenService.getTokenHistorical(atDateTime, atDateTime)
                .firstOrNull { it.quote[USD_UPPER] != null }
                ?.let {
                    it.quote[USD_UPPER]?.close
                }
        } else {
            tokenService.getTokenLatest()?.quote?.get(USD_UPPER)?.price
        } ?: BigDecimal.ZERO

    /**
     * Periodically refreshes the pulse cache
     */
    fun refreshCache() = if (isBackfillInProgress.get()) {
        logger.info("Skipping refreshing pulse cache because backfill is in progress.")
    } else {
        transaction {
            val threadName = Thread.currentThread().name
            logger.info("Refreshing pulse cache for thread $threadName")
            PulseCacheType.entries.filter {
                it != PulseCacheType.PULSE_ASSET_VOLUME_SUMMARY_METRIC &&
                        it != PulseCacheType.PULSE_ASSET_PRICE_SUMMARY_METRIC
            }
                .forEach { type ->
                    pulseMetric(type = type)
                }

            pulseAssetSummaries()

            logger.info("Pulse cache refreshed for thread $threadName")
        }
    }

    /**
     * Returns the current hash metrics for the given type
     */
    fun hashMetric(
        type: PulseCacheType, bustCache: Boolean = false,
        range: MetricRangeType = MetricRangeType.DAY,
        atDateTime: LocalDateTime? = null
    ) =
        fetchOrBuildCacheFromDataSource(
            type = type,
            range = range,
            atDateTime = atDateTime
        ) {
            val height = if (atDateTime != null) {
                BlockCacheRecord.getLastBlockBeforeTime(atDateTime)
            } else {
                null
            }

            val hashPriceAtDate = hashPriceAtDate(atDateTime)

            when (type) {
                PulseCacheType.HASH_STAKED_METRIC -> {
                    val staked =
                        if (atDateTime != null) {
                            runBlocking {
                                accountGrpcClient.getTotalValidatorDelegations(
                                    height
                                )
                            }
                        } else {
                            // I bet you're thinking "why not use the grpc client?", me too and i wrote this
                            validatorService.getStakingValidators(ACTIVE)
                                .sumOf { it.tokenCount }
                        }
                            .divide(UTILITY_TOKEN_BASE_MULTIPLIER).roundWhole()

                    val supply = tokenService.maxSupply()
                        .divide(UTILITY_TOKEN_BASE_MULTIPLIER)

                    val percentageStaked = staked.divide(supply)
                        .multiply(BigDecimal(100))

                    PulseMetric.build(
                        base = percentage,
                        amount = percentageStaked
                    )
                }

                PulseCacheType.HASH_CIRCULATING_METRIC -> {
                    val tokenSupply =
                        tokenService.circulatingSupply(
                            pulseProperties.hashHoldersExcludedFromCirculatingSupply,
                            height
                        )
                            .divide(UTILITY_TOKEN_BASE_MULTIPLIER)
                            .roundWhole()
                    val maxSupply = tokenService.maxSupply()
                        .divide(UTILITY_TOKEN_BASE_MULTIPLIER)

                    val progress = MetricProgress(
                        percentage = tokenSupply.divide(maxSupply)
                            .multiply(BigDecimal(100)),
                        description = "in Circulation"
                    )

                    PulseMetric.build(
                        base = UTILITY_TOKEN,
                        amount = tokenSupply,
                        quote = USD_UPPER,
                        quoteAmount = hashPriceAtDate.times(tokenSupply),
                        progress = progress
                    )
                }

                PulseCacheType.HASH_SUPPLY_METRIC -> {
                    val tokenSupply = tokenService.maxSupply()
                        .divide(UTILITY_TOKEN_BASE_MULTIPLIER)
                        .roundWhole()
                    PulseMetric.build(
                        base = UTILITY_TOKEN,
                        amount = tokenSupply
                    )
                }

                PulseCacheType.HASH_FOUNDATION_SUPPLY_METRIC -> {
                    val foundationSupply = tokenService.totalBalanceForList(
                        pulseProperties.hashHoldersExcludedFromCirculatingSupply.toSet(), height
                    ).divide(UTILITY_TOKEN_BASE_MULTIPLIER).roundWhole()
                    PulseMetric.build(
                        base = UTILITY_TOKEN,
                        amount = foundationSupply
                    )
                }

                PulseCacheType.HASH_VOLUME_METRIC -> {
                    if (atDateTime != null) {
                        tokenService.getTokenHistorical(atDateTime, atDateTime)
                            .firstOrNull()?.quote?.get(USD_UPPER)?.volume
                    } else {
                        tokenService.getTokenLatest()?.quote?.get(USD_UPPER)?.volume_24h
                    }.let {
                        PulseMetric.build(base = USD_UPPER, amount = it ?: BigDecimal.ZERO)
                    }
                }

                PulseCacheType.HASH_FDV_METRIC -> {
                    /*
                    The market cap if the max supply was in circulation.
                    Fully-diluted value (FDV) = price x max supply.
                     */
                    val tokenSupply = tokenService.maxSupply(height)
                        .divide(UTILITY_TOKEN_BASE_MULTIPLIER)
                        .roundWhole()
                    val fdv = hashPriceAtDate.times(tokenSupply)
                    PulseMetric.build(
                        base = USD_UPPER,
                        amount = fdv
                    )
                }

                PulseCacheType.HASH_PRICE_METRIC -> {
                    PulseMetric.build(
                        base = USD_UPPER,
                        amount = hashPriceAtDate
                    )
                }

                else -> throw ResourceNotFoundException("Invalid hash metric request for type $type")
            }
        }

    /**
     * Returns the pulse metric for the given type - pulse metrics are "global"
     * metrics that are not specific to Hash
     */
    fun pulseMetric(
        range: MetricRangeType = MetricRangeType.DAY,
        type: PulseCacheType,
        atDateTime: LocalDateTime? = null,
    ): PulseMetric {
        return when (type) {
<<<<<<< HEAD
            PulseCacheType.HASH_MARKET_CAP_METRIC -> hashMarketCapMetric(
                range,
                atDateTime
=======
            PulseCacheType.HASH_MARKET_CAP_METRIC,
            PulseCacheType.HASH_FOUNDATION_MARKET_CAP_METRIC -> hashMarketCapMetric(
                range,
                atDateTime,
                type
>>>>>>> eb12cb1f
            )

            PulseCacheType.HASH_TVL_METRIC -> hashTVL(range, atDateTime)

            PulseCacheType.HASH_STAKED_METRIC,
            PulseCacheType.HASH_CIRCULATING_METRIC,
            PulseCacheType.HASH_SUPPLY_METRIC,
<<<<<<< HEAD
=======
            PulseCacheType.HASH_FOUNDATION_SUPPLY_METRIC,
>>>>>>> eb12cb1f
            PulseCacheType.HASH_VOLUME_METRIC,
            PulseCacheType.HASH_PRICE_METRIC,
            PulseCacheType.HASH_FDV_METRIC -> hashMetric(
                range = range,
                type = type,
                atDateTime = atDateTime
            )

            PulseCacheType.PULSE_TVL_METRIC -> pulseTVL(range, atDateTime)
            PulseCacheType.PULSE_CHAIN_FEES_VALUE_METRIC ->
                pulseChainFeesOverRange(range, type, atDateTime)

            PulseCacheType.PULSE_TRANSACTION_VOLUME_METRIC ->
                transactionVolumeOverRange(range, type, atDateTime)

            PulseCacheType.PULSE_TODAYS_NAV_METRIC -> pulseTodaysNavs(
                range,
                atDateTime
            )

            PulseCacheType.PULSE_TOTAL_NAV_METRIC -> totalMetadataNavs(
                range,
                atDateTime
            )

            PulseCacheType.PULSE_TRADE_SETTLEMENT_METRIC -> pulseTradesSettled(
                range,
                atDateTime
            )

            PulseCacheType.PULSE_TRADE_VALUE_SETTLED_METRIC -> pulseTradeValueSettled(
                range,
                atDateTime
            )

            PulseCacheType.PULSE_PARTICIPANTS_METRIC -> totalParticipants(
                range,
                atDateTime
            )

            PulseCacheType.PULSE_COMMITTED_ASSETS_METRIC -> exchangeCommittedAssetCount(
                range,
                atDateTime
            )

            PulseCacheType.PULSE_COMMITTED_ASSETS_VALUE_METRIC -> exchangeCommittedAssetsValue(
                range,
                atDateTime
            )
            /* Order of this kind of matters since it depends on
             * the committed assets value metric
             */
            PulseCacheType.PULSE_TRADING_TVL_METRIC -> pulseTradingTVL(
                range,
                atDateTime
            )

            PulseCacheType.LOAN_LEDGER_PAYMENTS_METRIC -> loanLedgerPayments(
                range,
                atDateTime
            )

            PulseCacheType.LOAN_LEDGER_TOTAL_PAYMENTS_METRIC -> loanLedgerTotalPayments(
                range,
                atDateTime
            )

            PulseCacheType.LOAN_LEDGER_TOTAL_BALANCE_METRIC -> loanLedgerTotalBalance(
                range,
                atDateTime
            )

            PulseCacheType.LOAN_LEDGER_TOTAL_COUNT_METRIC -> loanLedgerTotalCount(
                range,
                atDateTime
            )

            PulseCacheType.LOAN_LEDGER_DISBURSEMENTS_METRIC -> loanLedgerDisbursements(
                range,
                atDateTime
            )

            PulseCacheType.LOAN_LEDGER_DISBURSEMENT_COUNT_METRIC -> loanLedgerDisbursementCount(
                range,
                atDateTime
<<<<<<< HEAD
            )

            PulseCacheType.ENTITY_TOTAL_BALANCE_METRIC -> entityTotalBalance(
                range = range,
                atDateTime = atDateTime,
            )

            PulseCacheType.ENTITY_TOTAL_ASSETS_METRIC -> entityTotalAssets(
                range = range,
                atDateTime = atDateTime,
=======
>>>>>>> eb12cb1f
            )

            else -> throw ResourceNotFoundException("Invalid pulse metric request for type $type")
        }
    }

    fun pulseMetricHistory(type: PulseCacheType, fromDate: LocalDate, toDate: LocalDate) =
        PulseCacheRecord.findByDateSpanAndType(fromDate, toDate, type).associateBy({ it.cacheDate }, { it.data })

    /**
     * TODO - this is problematic because it assumes all assets are USD quoted
     */
    fun pulseAssetSummaries(atDateTime: LocalDateTime? = null): List<PulseAssetSummary> =
        committedAssetTotals(atDateTime).keys.distinct().map { denom ->
            val denomMetadata = pulseAssetDenomMetadata(denom)
            val denomExp = denomExponent(denomMetadata) ?: 1
            val denomPow = inversePowerOfTen(denomExp)
            val usdPow = inversePowerOfTen(6)
            val priceMetric = fetchOrBuildCacheFromDataSource(
                type = PulseCacheType.PULSE_ASSET_PRICE_SUMMARY_METRIC,
                subtype = denom,
                atDateTime = atDateTime
            ) {
                val events = pulseAssetSummariesForNavEvents(
                    denom = denom,
                    atDateTime = atDateTime
                )
                val tradeValue = events.sumOf { it.priceAmount!! }
                    .toBigDecimal()
                    .times(usdPow)
                val tradeVolume = events.sumOf { it.volume }
                    .toBigDecimal()
                    .times(denomPow)
                val avgTradePrice =
                    if (tradeVolume.compareTo(BigDecimal.ZERO) == 0) BigDecimal.ZERO else
                        tradeValue.divide(tradeVolume, 6, RoundingMode.HALF_UP)

                PulseMetric.build(
                    base = USD_UPPER,
                    amount = avgTradePrice,
                )
            }
            val volumeMetric = fetchOrBuildCacheFromDataSource(
                type = PulseCacheType.PULSE_ASSET_VOLUME_SUMMARY_METRIC,
                subtype = denom,
                atDateTime = atDateTime
            ) {
                val events = pulseAssetSummariesForNavEvents(
                    denom = denom,
                    atDateTime = atDateTime
                )

                val tradeValue = events.sumOf { it.priceAmount!! }
                    .toBigDecimal()
                    .times(usdPow)

                PulseMetric.build(
                    base = USD_UPPER,
                    amount = tradeValue
                )
            }
            val supply =
                denomSupplyCache(denom = denom, atDateTime = atDateTime)
                    .times(denomPow)
            val marketCap = supply
                .times(priceMetric.amount)

            // TODO a gross assumption using USD_UPPER but will suffice for now
            PulseAssetSummary(
                id = UUID.randomUUID(),
                name = denomMetadata.name,
                description = denomMetadata.description,
                symbol = denomMetadata.symbol,
                display = denomMetadata.display,
                base = denom,
                quote = USD_UPPER,
                marketCap = marketCap,
                supply = supply,
                priceTrend = priceMetric.trend,
                volumeTrend = volumeMetric.trend
            )
        }.sortedWith(
            compareBy(
                { it.symbol.isEmpty() },
                { it.symbol }
            )
        ) // empties to the bottom

    fun exchangeSummaries(denom: String): List<ExchangeSummary> = runBlocking {
        exchangeGrpcClient.getMarketBriefsByDenom(denom)
    }.map {
        val denomMetadata = pulseAssetDenomMetadata(denom)
        val denomExp = denomExponent(denomMetadata) ?: 1
        val denomPow = inversePowerOfTen(denomExp)

        val (commitments, _) = runBlocking {
            val commitmentsDeferred =
                async { exchangeGrpcClient.getMarketCommitments(it.marketId) }
            val marketDeferred =
                async { exchangeGrpcClient.getMarket(it.marketId) }
            commitmentsDeferred.await() to marketDeferred.await()
        }

        val denomCommittedAmount = commitments.map { commitment ->
            commitment.amountList.filter { amount ->
                amount.denom == denom
            }.sumOf { s -> s.amount.toBigDecimal() }
        }.sumOf { s -> s }
            .times(denomPow)

        val eventScope = "x/exchange market ${it.marketId}"
        val events = pulseAssetSummariesForNavEvents(denom, eventScope)
        // seems backwards, but settlements is the volume of the denom settled
        val settlement = events.sumOf { e -> e.volume }
            .toBigDecimal()
            .times(denomPow)
        // and volume is the value of the denom settled
        val volume = events.sumOf { e -> e.priceAmount!! }
            .toBigDecimal()
            .times(inversePowerOfTen(6))
        // TODO probably need to use this instead of hard code USD_UPPER: market.intermediaryDenom,
        ExchangeSummary(
            id = UUID.randomUUID(),
            marketAddress = it.marketAddress,
            name = it.marketDetails.name,
            symbol = denomMetadata.symbol,
            display = denomMetadata.display,
            description = it.marketDetails.description,
            iconUri = it.marketDetails.iconUri,
            websiteUrl = it.marketDetails.websiteUrl,
            base = denomMetadata.base,
            quote = USD_UPPER,
            committed = denomCommittedAmount,
            volume = volume,
            settlement = settlement
        )
    }

    /**
     * Retrieve pageable transaction summaries for transactions that have exchanged
     * bank or exchange value by denom
     */
    fun transactionSummaries(
        denom: String,
        count: Int,
        page: Int,
        sort: List<SortOrder>,
        sortColumn: List<String>
    ): PagedResults<TransactionSummary> =
        TxCacheRecord.pulseTransactionsWithValue(
            denom,
            nowUTC().minusDays(1).startOfDay(),
            page,
            count,
            sort,
            sortColumn
        ).let { pr ->
            val denomMetadata = pulseAssetDenomMetadata(denom)
            val denomExp = denomExponent(denomMetadata) ?: 1
            val denomPow = inversePowerOfTen(denomExp)
            val denomPrice = pulseLastTradedAssetPrice(denom)

            PagedResults(
                pages = pr.pages,
                results = pr.results.map { tx ->
                    val denomTotal =
                        if (tx["denom_total"] != null)
                            BigDecimal(tx["denom_total"].toString()).times(
                                denomPow
                            )
                        else
                            BigDecimal.ZERO

                    val denomQuoteValue = denomTotal.times(denomPrice)
                    TransactionSummary(
                        txHash = tx["hash"].toString(),
                        block = tx["height"] as Int,
                        time = tx["tx_timestamp"].toString(),
                        type = tx["type"] as String,
                        value = denomTotal,
                        quoteValue = denomQuoteValue,
                        quoteDenom = USD_UPPER,
                        details = emptyList()
                    )
                },
                total = pr.total

            )
        }

    /**
     * Fill in the pulse cache for a date range for a list of cache types
     */
    fun backFillAllMetrics(
        fromDate: LocalDate,
        toDate: LocalDate,
        types: List<PulseCacheType>
    ) {
        if (isBackfillInProgress.compareAndSet(false, true)) {
            try {
                val days = fromDate.until(toDate, ChronoUnit.DAYS)
                for (i in 0..days) {
                    /*
                     Pulse works on the principal that the metric for a given
                     is the aggregation of all events for that date. So we need to
                     set the backfill date the end of the day to ensure that we
                     capture all events for that date.
                     */
                    val d = endOfDay(fromDate.plusDays(i).atStartOfDay())
                    for (type in types) {
                        try {
                            logger.info("Backfilling $type for $d")
                            if (type == PulseCacheType.PULSE_ASSET_PRICE_SUMMARY_METRIC ||
                                type == PulseCacheType.PULSE_ASSET_VOLUME_SUMMARY_METRIC
                            ) {
                                pulseAssetSummaries(d) // first to set prices
                            } else {
                                pulseMetric(
                                    type = type,
                                    atDateTime = d
                                )
                            }
                        } catch (e: Exception) {
                            logger.warn(
                                "Failed to backfill $type for $d: ${e.message}",
                                e
                            )
                        }
                    }
                }
            } finally {
                isBackfillInProgress.set(false)
            }
        } else {
            logger.warn("Backfill already in progress, skipping")
        }
    }

    /* **********************
     * Ledger Based Services
     * **********************/
    fun ledgeredAssetsByEntity(
        uuid: String,
    ): EntityLedgeredAsset = LedgerEntityRecord.findByUuid(uuid)?.toEntityLedgeredAsset()
        ?: throw ResourceNotFoundException("Entity not found for id: $uuid")

    fun ledgeredAssetsByEntity(
        count: Int,
        page: Int,
        sort: List<SortOrder>,
        sortColumn: List<String>,
    ): PagedResults<EntityLedgeredAsset> {
        val entityLedgeredAssetList = LedgerEntityRecord.getAllPaginated(page.toOffset(count), count)
            .map { it.toEntityLedgeredAsset() }

        val totalEntities = LedgerEntityRecord.all().count()
        return PagedResults(
            pages = totalEntities.pageCountOfResults(count),
            results = entityLedgeredAssetList,
            total = totalEntities
        )
    }

    fun ledgeredAssetListByEntity(
        uuid: String,
        count: Int,
        page: Int,
        sort: List<SortOrder>,
        sortColumn: List<String>,
        ): PagedResults<EntityLedgeredAssetDetail>? {
        val entity = LedgerEntityRecord.findByUuid(uuid)
            ?: throw ResourceNotFoundException("Entity not found for id: $uuid")

        val entityAssets: List<EntityLedgeredAssetDetail> = when (entity.type) {
            // TODO should loan details be pulled from the ledger module? Using NAV for now
            EntityType.LOANS, EntityType.INSURANCE_POLICIES -> getNavEventsForEntity(
                entity = entity, limit = count, offset = page.toOffset(count)
            ).map {
                EntityLedgeredAssetDetail(
                    scopeId = it.scopeId,
                    denom = it.denom,
                    amount = it.calculatePrice(entity.usdPricingExponent),
                    base = USD_UPPER,
                    valueOwnerAddress = it.valueOwnerAddress,
                    valueOwnerDenom = it.markerDenom
                )
            }
            EntityType.EXCHANGE -> marketCommittedAssets(entity.marketId!!).map {
                EntityLedgeredAssetDetail(
                    denom = it.key,
                    amount = calcExchangeTotalValueForAsset(it.key, it.value),
                    base = USD_UPPER
                )
            }
        }

        val totalNavsForEntity = getNavEventsForEntity(entity).count().toLong()
        return PagedResults(
            pages = totalNavsForEntity.pageCountOfResults(count),
            results = entityAssets,
            total = totalNavsForEntity
        )
    }

    fun LedgerEntityRecord.toEntityLedgeredAsset(): EntityLedgeredAsset {
        val entityValue = totalBalanceByEntity(MetricRangeType.DAY, this)

        return EntityLedgeredAsset(
            id = uuid,
            name = name,
            type = type.displayText,
            amount = entityValue.amount,
            base = USD_UPPER,
            trend = entityValue.trend
        )
    }
}<|MERGE_RESOLUTION|>--- conflicted
+++ resolved
@@ -768,7 +768,6 @@
 
         return total.times(inversePowerOfTen(dE)).times(pulseLastTradedAssetPrice(denom))
     }
-
     private fun rangeSpanFromCache(
         startDate: LocalDate,
         type: PulseCacheType,
@@ -812,52 +811,6 @@
         return Pair(rangeOverSpan, rangeSpan)
     }
 
-<<<<<<< HEAD
-=======
-    private fun rangeSpanFromCache(
-        startDate: LocalDate,
-        type: PulseCacheType,
-        daySpan: Long
-    ) =
-        mutableListOf<PulseMetric>().apply {
-            for (i in 0..daySpan) {
-                fromPulseMetricCache(startDate.plusDays(i), type)?.let {
-                    this.add(it)
-                } ?: throw ResourceNotFoundException(
-                    "Creating $daySpan day span failed to find pulse cache record for $startDate $type."
-                )
-            }
-        }
-
-    /**
-     * Binds the range to Range-over-Range span of time. For example,
-     * given a MONTH range the metric is calculated as the sum of the last 30 days
-     * values compared to the sum of the previous 30 days.
-     * Or, April's amounts versus May's amounts.
-     *
-     * Returns a pair of prior span, current span
-     */
-    private fun rangeOverRangeSpans(
-        range: MetricRangeType = MetricRangeType.DAY,
-        type: PulseCacheType
-    ): Pair<List<PulseMetric>, List<PulseMetric>> {
-        val days = if (range == MetricRangeType.DAY) {
-            // by default daily metrics contain curr/prev span
-            0
-        } else {
-            rangeToDays(range)
-        }
-        val startDate = nowUTC().minusDays(days).toLocalDate()
-        val rangeOverStartDate = startDate.minusDays(days + 1)
-
-        val rangeSpan = rangeSpanFromCache(startDate, type, days)
-        val rangeOverSpan =
-            rangeSpanFromCache(rangeOverStartDate, type, days)
-
-        return Pair(rangeOverSpan, rangeSpan)
-    }
-
->>>>>>> eb12cb1f
     private fun pulseChainFeesFromCache(
         range: MetricRangeType = MetricRangeType.DAY,
         atDateTime: LocalDateTime? = null
@@ -1487,28 +1440,18 @@
         atDateTime: LocalDateTime? = null,
     ): PulseMetric {
         return when (type) {
-<<<<<<< HEAD
-            PulseCacheType.HASH_MARKET_CAP_METRIC -> hashMarketCapMetric(
-                range,
-                atDateTime
-=======
             PulseCacheType.HASH_MARKET_CAP_METRIC,
             PulseCacheType.HASH_FOUNDATION_MARKET_CAP_METRIC -> hashMarketCapMetric(
                 range,
                 atDateTime,
                 type
->>>>>>> eb12cb1f
             )
 
             PulseCacheType.HASH_TVL_METRIC -> hashTVL(range, atDateTime)
 
             PulseCacheType.HASH_STAKED_METRIC,
             PulseCacheType.HASH_CIRCULATING_METRIC,
-            PulseCacheType.HASH_SUPPLY_METRIC,
-<<<<<<< HEAD
-=======
-            PulseCacheType.HASH_FOUNDATION_SUPPLY_METRIC,
->>>>>>> eb12cb1f
+            PulseCacheType.HASH_SUPPLY_METRIC, PulseCacheType.HASH_FOUNDATION_SUPPLY_METRIC,
             PulseCacheType.HASH_VOLUME_METRIC,
             PulseCacheType.HASH_PRICE_METRIC,
             PulseCacheType.HASH_FDV_METRIC -> hashMetric(
@@ -1594,7 +1537,6 @@
             PulseCacheType.LOAN_LEDGER_DISBURSEMENT_COUNT_METRIC -> loanLedgerDisbursementCount(
                 range,
                 atDateTime
-<<<<<<< HEAD
             )
 
             PulseCacheType.ENTITY_TOTAL_BALANCE_METRIC -> entityTotalBalance(
@@ -1605,8 +1547,6 @@
             PulseCacheType.ENTITY_TOTAL_ASSETS_METRIC -> entityTotalAssets(
                 range = range,
                 atDateTime = atDateTime,
-=======
->>>>>>> eb12cb1f
             )
 
             else -> throw ResourceNotFoundException("Invalid pulse metric request for type $type")
