--- conflicted
+++ resolved
@@ -298,14 +298,8 @@
             nftService.saveMAddress(md)
                 // mark deleted if necessary
                 .also {
-<<<<<<< HEAD
-                    if (tx.txResponse.code == 0 && (msgAddrPairs.firstOrNull { it.first == md }?.second == true))
-                        nftService.markDeleted(md)
-                }
-=======
                     if (tx.txResponse.code == 0 && (msgAddrPairs.firstOrNull { it.first == listOf(md) }?.second == true))
                         nftService.markDeleted(md) }
->>>>>>> 9cdea0b6
         }
         // Save the nft joins
         nfts.forEach { nft -> TxNftJoinRecord.insert(tx.txResponse.txhash, txId, tx.txResponse.height.toInt(), nft) }
