--- conflicted
+++ resolved
@@ -20,6 +20,8 @@
 import io.provenance.explorer.domain.entities.TxAddressJoinRecord
 import io.provenance.explorer.domain.entities.TxAddressJoinType
 import io.provenance.explorer.domain.entities.TxCacheRecord
+import io.provenance.explorer.domain.entities.TxEventAttrRecord
+import io.provenance.explorer.domain.entities.TxEventRecord
 import io.provenance.explorer.domain.entities.TxMarkerJoinRecord
 import io.provenance.explorer.domain.entities.TxMessageRecord
 import io.provenance.explorer.domain.entities.TxMessageTypeRecord
@@ -102,11 +104,8 @@
         blockService.addBlockToCache(
             blockRes.block.height(), blockRes.block.data.txsCount, blockTimestamp, blockRes
         )
-<<<<<<< HEAD
         TxSingleMessageCacheRecord.updateGasStats(blockTimestamp)
-=======
         BlockCacheHourlyTxCountsRecord.updateTxCounts(blockTimestamp)
->>>>>>> 1238a39f
         validatorService.saveProposerRecord(blockRes, blockTimestamp, blockRes.block.height())
         validatorService.saveValidatorsAtHeight(blockRes.block.height())
         validatorService.saveMissedBlocks(blockRes)
@@ -184,6 +183,15 @@
         return TxUpdatedItems(addrs, markers)
     }
 
+    private fun saveEvents(txId: EntityID<Int>, tx: ServiceOuterClass.GetTxResponse, msgId: Int, msgType: String, idx: Int) = transaction {
+        tx.txResponse.logsList[idx].eventsList.forEach { event ->
+            val eventId = TxEventRecord.insert(tx.txResponse.height.toInt(), tx.txResponse.txhash, txId, event.type, msgId, msgType).value
+            event.attributesList.forEach { attr ->
+                TxEventAttrRecord.insert(attr.key, attr.value, eventId)
+            }
+        }
+    }
+
     private fun saveMessages(txId: EntityID<Int>, tx: ServiceOuterClass.GetTxResponse) = transaction {
         tx.tx.body.messagesList.forEachIndexed { idx, msg ->
             if (tx.txResponse.logsCount > 0) {
@@ -206,7 +214,9 @@
                         }
                     }
                 }
-                TxMessageRecord.insert(tx.txResponse.height.toInt(), tx.txResponse.txhash, txId, msg, type, module)
+                val msgId = TxMessageRecord.insert(tx.txResponse.height.toInt(), tx.txResponse.txhash, txId, msg, type, module).value
+                saveEvents(txId, tx, msgId, type, idx)
+
                 if (tx.tx.body.messagesCount == 1) {
                     TxSingleMessageCacheRecord.insert(
                         tx.txResponse.timestamp.toDateTime(),
