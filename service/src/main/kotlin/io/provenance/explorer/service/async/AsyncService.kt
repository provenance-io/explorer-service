--- conflicted
+++ resolved
@@ -103,13 +103,9 @@
                 ChainGasFeeCacheRecord.save(null, null, null, date)
         }
     }
-<<<<<<< HEAD
-=======
 
     @Scheduled(cron = "0 0 0 * * ?") // Everyday at 12 am
     fun updateProposalStatus() = transaction {
         GovProposalRecord.getNonFinalProposals().forEach { govService.updateProposal(it) }
     }
-
->>>>>>> 9cdea0b6
 }